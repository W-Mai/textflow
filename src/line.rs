use crate::word::{Word, WordInfo, WordType};
use peekmore::PeekMore;

#[derive(Debug, Clone, PartialEq)]
pub struct LinePosition {
    pub start: usize,
    pub end: usize,
    pub brk: usize,
}

#[derive(Clone, Debug)]
pub struct LineInfo {
    pub position: LinePosition,
    pub line_height: usize,
    pub line_spacing: usize,
    pub real_width: usize,
    pub ideal_width: usize,
}

impl LineInfo {
    pub fn slices<'a>(&self, string: &'a str) -> &'a str {
        &string[self.position.start..self.position.brk.min(self.position.end)]
    }
}

pub struct Line<'a> {
    text: &'a str,

    line_info_prev: Option<LineInfo>,
    max_width: usize,
    tab_width: usize,
    long_break: bool,
}

#[allow(dead_code)]
impl Line<'_> {
    pub fn new(text: &str, max_width: usize, tab_width: usize) -> Line {
        Line {
            text,
            line_info_prev: None,
            max_width,
            tab_width,
            long_break: false,
        }
    }

    pub fn with_max_width(mut self, max_width: usize) -> Self {
        self.max_width = max_width;
        self
    }

    pub fn with_tab_width(mut self, tab_width: usize) -> Self {
        self.tab_width = tab_width;
        self
    }

    pub fn with_long_break(mut self, long_break: bool) -> Self {
        self.long_break = long_break;
        self
    }
}

impl Iterator for Line<'_> {
    type Item = LineInfo;

    fn next(&mut self) -> Option<Self::Item> {
        let mut line_info = LineInfo {
            position: LinePosition {
                start: self.line_info_prev.as_ref().map_or(0, |v| v.position.brk),
                end: 0,
                brk: 0,
            },
            line_height: 0,
            line_spacing: 0,
            real_width: 0,
            ideal_width: 0,
        };

        let mut word_iter = Word::new(
            &self.text[line_info.position.start..],
            self.max_width,
            self.tab_width,
        )
        .peekmore();

        let mut end;
        let mut brk;
        let mut is_line_leading = true;
        let mut unresolved_op_qu: Option<WordInfo> = None;
        let mut unresolved_op_qu_word_count = 0;
        let mut real_width = 0;
        let mut ideal_width = 0;
        let mut should_take_new_one = false;

        loop {
            let word = word_iter.peek()?.clone();
            real_width += word.real_width;
            ideal_width += word.ideal_width;

            if is_line_leading
                && self.long_break == true
                && word.position.brk != usize::MAX
                && !(word.word_type == WordType::RETURN || word.word_type == WordType::NEWLINE)
            {
                end = word.position.end;
                brk = word.position.brk;
                should_take_new_one = true;
                break;
            }

            if word.word_type == WordType::NEWLINE || word.word_type == WordType::RETURN {
                end = word.position.end;
                brk = word.position.end;
                should_take_new_one = true;
                break;
            }

            if word.word_type == WordType::OPEN_PUNCTUATION || word.word_type == WordType::QUOTATION
            {
                let mut qu_processed = false;

                if word.word_type == WordType::QUOTATION && unresolved_op_qu.is_none() {
                    unresolved_op_qu = Some(word.clone());
                    unresolved_op_qu_word_count = 0;
                    qu_processed = true;
                }

                word_iter.advance_cursor();
                if let Some(word_next) = word_iter.peek() {
                    if word_next.position.brk != usize::MAX
                        && word_next.position.brk != word_next.position.end
                    {
                        if is_line_leading {
                            continue;
                        }

                        if unresolved_op_qu.is_some() && unresolved_op_qu_word_count == 0 {
                            let qu = unresolved_op_qu.unwrap();
                            end = qu.position.start;
                            brk = qu.position.start;
                        } else {
                            end = word.position.start;
                            brk = word.position.start;

                            real_width -= word.real_width;
                            ideal_width -= word.ideal_width;
                        }
                        break;
                    }
                }

                if !qu_processed
                    && word.word_type == WordType::QUOTATION
                    && unresolved_op_qu.is_some()
                {
                    unresolved_op_qu.take();
                    unresolved_op_qu_word_count = 0;
                }
            }

            word_iter.next();

            let word_next = word_iter.peek();
            if let Some(word_next) = word_next {
                if word_next.position.brk != usize::MAX {
                    end = word.position.end;
                    brk = word.position.end;

                    if word_next.position.brk == word_next.position.end {
                        if word_next.word_type == WordType::CJK
                            || word_next.word_type == WordType::LATIN
                            || word_next.word_type == WordType::NUMBER
                        {
                            continue;
                        } else if word_next.word_type == WordType::SPACE
                            || word_next.word_type == WordType::CLOSE_PUNCTUATION
                            || word_next.word_type == WordType::QUOTATION
                            || word_next.word_type == WordType::HYPHEN
                        {
<<<<<<< HEAD
                            if unresolved_op_qu.is_none() {
                                continue;
                            }
                            end = word_next.position.end;
                            brk = word_next.position.brk;
                            real_width += word_next.real_width;
                            ideal_width += word_next.ideal_width;
                            should_take_new_one = true;
=======
                            if word.word_type == WordType::QUOTATION {
                                if unresolved_op_qu.is_some() {
                                    end = word.position.start;
                                    brk = word.position.start;
                                } else {
                                    end = word.position.end;
                                    brk = word.position.end;
                                }
                            } else {
                                end = word_next.position.end;
                                brk = word_next.position.brk;
                                real_width += word_next.real_width;
                                ideal_width += word_next.ideal_width;
                            }
>>>>>>> 96778382
                            break;
                        }
                    }

                    if word_next.word_type == WordType::RETURN
                        || word_next.word_type == WordType::NEWLINE
                    {
                        brk += 1;
                    } else if !(word.word_type == WordType::CLOSE_PUNCTUATION
                        || word.word_type == WordType::QUOTATION)
                        && (word_next.word_type == WordType::CLOSE_PUNCTUATION
                            || word_next.word_type == WordType::QUOTATION
                            || word_next.word_type == WordType::HYPHEN)
                    {
                        if is_line_leading {
                            end = word_next.position.end;
                            brk = word_next.position.brk;
                        } else {
                            if unresolved_op_qu.is_some() && unresolved_op_qu_word_count == 0 {
                                let op_qu = unresolved_op_qu.unwrap();
                                end = op_qu.position.start;
                                brk = op_qu.position.start;
                            } else {
                                end = word.position.start;
                                brk = word.position.start;
                            }
                        }

                        if is_line_leading == false {
                            real_width -= word.real_width;
                            ideal_width -= word.ideal_width;
                        } else {
                            real_width += word_next.real_width;
                            ideal_width += word_next.ideal_width;
                        }
                    }
                    break;
                } else if word.word_type == WordType::CJK
                    || word.word_type == WordType::LATIN
                    || word.word_type == WordType::NUMBER
                {
                    if unresolved_op_qu.is_some() {
                        unresolved_op_qu_word_count += 1;
                    }
                }
            } else {
                end = word.position.end;
                brk = word.position.end;
                break;
            }

            if unresolved_op_qu.is_none() || unresolved_op_qu_word_count > 0 {
                is_line_leading = false;
            }
        }

        if should_take_new_one {
            word_iter.next();
        }

        if end == brk {
            while let Some(word_next) = word_iter.peek() {
                if word_next.word_type == WordType::SPACE {
                    let space_len = word_next.position.end - word_next.position.start;
                    brk += space_len;
                    word_iter.next();
                } else {
                    break;
                }
            }
        }

        line_info.position.end = line_info.position.start + end;
        line_info.position.brk = line_info.position.start + brk;
        line_info.real_width = real_width;
        line_info.ideal_width = ideal_width;
        self.line_info_prev = Some(line_info.clone());
        Some(line_info)
    }
}

#[cfg(test)]
mod tests {
    use super::*;

    fn do_a_test(text: &str, n: usize) {
        let flow = Line::new(text, n, 4).with_long_break(true);

        for line in flow {
            let mut display_buffer = text
                [line.position.start..line.position.brk.min(line.position.end)]
                .trim_end_matches("\n")
                .to_owned();
            let text_len = display_buffer.len();

            // calc real width of the line: wide char is 2, others are 1
            let full_width =
                display_buffer
                    .chars()
                    .fold(0, |acc, ch| if ch.is_ascii() { acc + 1 } else { acc + 2 });

            for _ in full_width..n {
                display_buffer += " ";
            }
            println!(
                "{}| [{:3?}) len: {:3?}",
                display_buffer,
                line.position.start..line.position.end,
                text_len
            );
        }
        println!();
    }

    #[test]
    fn test_line_1() {
        do_a_test("The quick brown fox jumps over a lazy dog.", 15);
    }

    #[test]
    fn test_line_2() {
        do_a_test("八百标兵奔北坡炮兵并排北边跑666中英文测试。The quick brown fox jumps over a lazy dog. abcdefghijklmnopq rstuvwxyz", 14);
    }

    #[test]
    fn test_line_3() {
        do_a_test(
            "为了提供更好的服务和服务。\n请您在使用前充分阅读《TextFlowwwwwwwwwwwwwwwwww 使用隐私 Policy》",
            25,
        );
    }

    #[test]
    fn test_line_4() {
        do_a_test("《Loooooooooooooooong Text》", 20);
    }

    #[test]
    fn test_line_5() {
        do_a_test("This is a Text》〉>?!", 20);
        do_a_test("<〈《Teext a>>>", 12);
        do_a_test("<〈《Tee<ext><>>", 12);
        do_a_test("<〈《Tee<eext><>>", 12);
        do_a_test("<〈<<《你》>", 10);
        do_a_test("<〈<<《Loooooo｜ong>>", 14);
        do_a_test("this is aaaa \"text word\" test", 15);
        do_a_test("this is a \"text word\" test", 15);
        do_a_test("this is a <text> test", 15);
        do_a_test("this is a text-test", 15);
        do_a_test("实时操作系统 Nuttx》。", 20);
    }

    #[test]
    fn test_line_6() {
        for i in 1..=15 {
            do_a_test("an \"apple\" tree", i);
        }
    }

    #[test]
    fn test_line_7() {
        do_a_test("abc,    bcd, efg  bc", 5);
        do_a_test("abc,\n    bcd, efg  bc", 5);
        do_a_test("an    apple         \"is\" a fruit", 1);
        do_a_test("anyone can be able to", 13);
    }

    #[test]
    fn test_line_8() {
        do_a_test("a book named 《<《「Wow》>」", 27);
    }

    #[test]
    fn test_line_9() {
        do_a_test("b  \n\n     a", 2);
    }

    #[test]
    fn test_line_10() {
        do_a_test("\"abc     aa", 2);
    }
}<|MERGE_RESOLUTION|>--- conflicted
+++ resolved
@@ -177,16 +177,6 @@
                             || word_next.word_type == WordType::QUOTATION
                             || word_next.word_type == WordType::HYPHEN
                         {
-<<<<<<< HEAD
-                            if unresolved_op_qu.is_none() {
-                                continue;
-                            }
-                            end = word_next.position.end;
-                            brk = word_next.position.brk;
-                            real_width += word_next.real_width;
-                            ideal_width += word_next.ideal_width;
-                            should_take_new_one = true;
-=======
                             if word.word_type == WordType::QUOTATION {
                                 if unresolved_op_qu.is_some() {
                                     end = word.position.start;
@@ -201,7 +191,6 @@
                                 real_width += word_next.real_width;
                                 ideal_width += word_next.ideal_width;
                             }
->>>>>>> 96778382
                             break;
                         }
                     }
