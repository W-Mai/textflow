use crate::word::{Word, WordInfo, WordType};
use peekmore::PeekMore;

#[derive(Debug, Clone, PartialEq)]
pub struct LinePosition {
    pub start: usize,
    pub end: usize,
    pub brk: usize,
}

#[derive(Clone, Debug)]
pub struct LineInfo {
    pub position: LinePosition,
    pub line_height: usize,
    pub line_spacing: usize,
    pub real_width: usize,
    pub ideal_width: usize,
}

impl LineInfo {
    pub fn slices<'a>(&self, string: &'a str) -> &'a str {
        &string[self.position.start..self.position.brk.min(self.position.end)]
    }
}

pub struct Line<'a> {
    text: &'a str,

    line_info_prev: Option<LineInfo>,
    max_width: usize,
    tab_width: usize,
    long_break: bool,
}

#[allow(dead_code)]
impl Line<'_> {
    pub fn new(text: &str, max_width: usize, tab_width: usize) -> Line {
        Line {
            text,
            line_info_prev: None,
            max_width,
            tab_width,
            long_break: false,
        }
    }

    pub fn with_max_width(mut self, max_width: usize) -> Self {
        self.max_width = max_width;
        self
    }

    pub fn with_tab_width(mut self, tab_width: usize) -> Self {
        self.tab_width = tab_width;
        self
    }

    pub fn with_long_break(mut self, long_break: bool) -> Self {
        self.long_break = long_break;
        self
    }
}

impl Iterator for Line<'_> {
    type Item = LineInfo;

    fn next(&mut self) -> Option<Self::Item> {
        let mut line_info = LineInfo {
            position: LinePosition {
                start: self.line_info_prev.as_ref().map_or(0, |v| v.position.brk),
                end: 0,
                brk: 0,
            },
            line_height: 0,
            line_spacing: 0,
            real_width: 0,
            ideal_width: 0,
        };

        let mut word_iter = Word::new(
            &self.text[line_info.position.start..],
            self.max_width,
            self.tab_width,
        )
        .peekmore();

        let mut end;
        let mut brk;
        let mut is_line_leading = true;
        let mut unresolved_op_qu: Option<WordInfo> = None;
        let mut unresolved_op_qu_word_count = 0;
        let mut real_width = 0;
        let mut ideal_width = 0;

        loop {
            let word = word_iter.peek()?.clone();
            real_width += word.real_width;
            ideal_width += word.ideal_width;

            if is_line_leading
                && self.long_break == true
                && word.position.brk != usize::MAX
                && !(word.word_type == WordType::RETURN || word.word_type == WordType::NEWLINE)
            {
                end = word.position.end;
                brk = word.position.brk;
                break;
            }

            if word.word_type == WordType::NEWLINE || word.word_type == WordType::RETURN {
                end = word.position.end;
                brk = word.position.end;
                break;
            }

            if word.word_type == WordType::OPEN_PUNCTUATION || word.word_type == WordType::QUOTATION
            {
                let mut qu_processed = false;

                if unresolved_op_qu.is_none()
                    || (word.word_type == WordType::OPEN_PUNCTUATION
                        && unresolved_op_qu_word_count > 0)
                {
                    unresolved_op_qu = Some(word.clone());
                    unresolved_op_qu_word_count = 0;
                    qu_processed = true;
                }

                word_iter.advance_cursor();
                if let Some(word_next) = word_iter.peek() {
                    if word_next.position.brk != usize::MAX
                        && word_next.position.brk != word_next.position.end
                    {
                        if is_line_leading {
                            continue;
                        }

                        if unresolved_op_qu.is_some() && unresolved_op_qu_word_count == 0 {
                            let qu = unresolved_op_qu.unwrap();
                            end = qu.position.start;
                            brk = qu.position.start;
                        } else {
                            end = word.position.start;
                            brk = word.position.start;

                            real_width -= word.real_width;
                            ideal_width -= word.ideal_width;
                        }
                        break;
                    }
                }

                if !qu_processed
                    && word.word_type == WordType::QUOTATION
                    && unresolved_op_qu.is_some()
                {
                    unresolved_op_qu.take();
                    unresolved_op_qu_word_count = 0;
                }
            }

            word_iter.next();

            let word_next = word_iter.peek();
            if let Some(word_next) = word_next {
                if word_next.position.brk != usize::MAX {
                    end = word.position.end;
                    brk = word.position.end;

                    if word_next.position.brk == word_next.position.end {
                        if word_next.word_type == WordType::CJK
                            || word_next.word_type == WordType::LATIN
                            || word_next.word_type == WordType::NUMBER
                        {
                            continue;
                        } else if word_next.word_type == WordType::SPACE
                            || word_next.word_type == WordType::CLOSE_PUNCTUATION
                            || word_next.word_type == WordType::QUOTATION
                            || word_next.word_type == WordType::HYPHEN
                        {
                            if word.word_type == WordType::QUOTATION {
                                if unresolved_op_qu.is_some() {
                                    end = word.position.start;
                                    brk = word.position.start;
                                } else {
                                    end = word.position.end;
                                    brk = word.position.end;
                                }
                            } else {
                                end = word_next.position.end;
                                brk = word_next.position.brk;
                                real_width += word_next.real_width;
                                ideal_width += word_next.ideal_width;
                            }
                            break;
                        }
                    }

                    if word_next.word_type == WordType::RETURN
                        || word_next.word_type == WordType::NEWLINE
                    {
                        brk += 1;
                    } else if !(word.word_type == WordType::CLOSE_PUNCTUATION
                        || word.word_type == WordType::QUOTATION)
                        && (word_next.word_type == WordType::CLOSE_PUNCTUATION
                            || word_next.word_type == WordType::QUOTATION
                            || word_next.word_type == WordType::HYPHEN)
                    {
                        if is_line_leading {
                            end = word_next.position.end;
                            brk = word_next.position.brk;
                        } else {
                            if unresolved_op_qu.is_some() && unresolved_op_qu_word_count == 0 {
                                let op_qu = unresolved_op_qu.unwrap();
                                end = op_qu.position.start;
                                brk = op_qu.position.start;
                            } else {
                                end = word.position.start;
                                brk = word.position.start;
                            }
                        }

                        if is_line_leading == false {
                            real_width -= word.real_width;
                            ideal_width -= word.ideal_width;
                        } else {
                            real_width += word_next.real_width;
                            ideal_width += word_next.ideal_width;
                        }
                    }
                    break;
                } else if word.word_type == WordType::CJK
                    || word.word_type == WordType::LATIN
                    || word.word_type == WordType::NUMBER
                {
                    if unresolved_op_qu.is_some() {
                        unresolved_op_qu_word_count += 1;
                    }
                }
            } else {
                end = word.position.end;
                brk = word.position.end;
                break;
            }

            if unresolved_op_qu.is_none() || unresolved_op_qu_word_count > 0 {
                is_line_leading = false;
            }
        }

<<<<<<< HEAD
=======
        if should_take_new_one {
            word_iter.next();
        }

        if end == brk {
            if let Some(word_next) = word_iter.peek() {
                if word_next.word_type == WordType::SPACE {
                    let space_len = word_next.position.end - word_next.position.start;
                    brk += space_len;
                }
            }
        }

>>>>>>> 1634fed7
        line_info.position.end = line_info.position.start + end;
        line_info.position.brk = line_info.position.start + brk;
        line_info.real_width = real_width;
        line_info.ideal_width = ideal_width;
        self.line_info_prev = Some(line_info.clone());
        Some(line_info)
    }
}

#[cfg(test)]
mod tests {
    use super::*;

    fn do_a_test(text: &str, n: usize) {
        let flow = Line::new(text, n, 4).with_long_break(true);

        for line in flow {
            let mut display_buffer = text
                [line.position.start..line.position.brk.min(line.position.end)]
                .trim_end_matches("\n")
                .to_owned();
            let text_len = display_buffer.len();

            // calc real width of the line: wide char is 2, others are 1
            let full_width =
                display_buffer
                    .chars()
                    .fold(0, |acc, ch| if ch.is_ascii() { acc + 1 } else { acc + 2 });

            for _ in full_width..n {
                display_buffer += " ";
            }
            println!(
                "{}| [{:3?}) len: {:3?}",
                display_buffer,
                line.position.start..line.position.end,
                text_len
            );
        }
        println!();
    }

    #[test]
    fn test_line_1() {
        do_a_test("The quick brown fox jumps over a lazy dog.", 15);
    }

    #[test]
    fn test_line_2() {
        do_a_test("八百标兵奔北坡炮兵并排北边跑666中英文测试。The quick brown fox jumps over a lazy dog. abcdefghijklmnopq rstuvwxyz", 14);
    }

    #[test]
    fn test_line_3() {
        do_a_test(
            "为了提供更好的服务和服务。\n请您在使用前充分阅读《TextFlowwwwwwwwwwwwwwwwww 使用隐私 Policy》",
            25,
        );
    }

    #[test]
    fn test_line_4() {
        do_a_test("《Loooooooooooooooong Text》", 20);
    }

    #[test]
    fn test_line_5() {
        do_a_test("This is a Text》〉>?!", 20);
        do_a_test("<〈《Teext a>>>", 12);
        do_a_test("<〈《Tee<ext><>>", 12);
        do_a_test("<〈《Tee<eext><>>", 12);
        do_a_test("<〈<<《你》>", 10);
        do_a_test("<〈<<《Loooooo｜ong>>", 14);
        do_a_test("this is aaaa \"text word\" test", 15);
        do_a_test("this is a \"text word\" test", 15);
        do_a_test("this is a <text> test", 15);
        do_a_test("this is a text-test", 15);
        do_a_test("实时操作系统 Nuttx》。", 20);
    }

    #[test]
    fn test_line_6() {
        for i in 1..=15 {
            do_a_test("an \"apple\" tree", i);
        }
    }

    #[test]
    fn test_line_7() {
        do_a_test("abc,    bcd, efg  bc", 5);
        do_a_test("abc,\n    bcd, efg  bc", 5);
        do_a_test("an    apple         \"is\" a fruit", 1);
        do_a_test("anyone can be able to", 13);
    }

    #[test]
    fn test_line_8() {
        do_a_test("a book named 《<《「Wow》>」", 27);
    }

    #[test]
    fn test_line_9() {
        do_a_test("b  \n\n     a", 2);
    }

    #[test]
    fn test_line_10() {
        do_a_test("\"abc     aa", 2);
    }
}<|MERGE_RESOLUTION|>--- conflicted
+++ resolved
@@ -90,6 +90,7 @@
         let mut unresolved_op_qu_word_count = 0;
         let mut real_width = 0;
         let mut ideal_width = 0;
+        let mut should_take_new_one = false;
 
         loop {
             let word = word_iter.peek()?.clone();
@@ -103,12 +104,14 @@
             {
                 end = word.position.end;
                 brk = word.position.brk;
+                should_take_new_one = true;
                 break;
             }
 
             if word.word_type == WordType::NEWLINE || word.word_type == WordType::RETURN {
                 end = word.position.end;
                 brk = word.position.end;
+                should_take_new_one = true;
                 break;
             }
 
@@ -247,8 +250,6 @@
             }
         }
 
-<<<<<<< HEAD
-=======
         if should_take_new_one {
             word_iter.next();
         }
@@ -262,7 +263,6 @@
             }
         }
 
->>>>>>> 1634fed7
         line_info.position.end = line_info.position.start + end;
         line_info.position.brk = line_info.position.start + brk;
         line_info.real_width = real_width;
